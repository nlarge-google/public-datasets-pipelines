--- conflicted
+++ resolved
@@ -40,11 +40,7 @@
         location: "us-central1-c"
         body:
           name: pubds-new-york
-<<<<<<< HEAD
           initial_node_count: 2
-=======
-          initial_node_count: 4
->>>>>>> 1bdb0dde
           network: "{{ var.value.vpc_network }}"
           ip_allocation_policy:
             cluster_ipv4_cidr_block: "/26"
@@ -64,11 +60,7 @@
         cluster_name: pubds-new-york
         namespace: "default"
         image_pull_policy: "Always"
-<<<<<<< HEAD
-        image: "{{ var.json.new_york.container_registry.run_csv_transform_kub_311_service_requests }}"
-=======
-        image: "{{ var.json.new_york.container_registry.run_csv_transform_kub_ny_311_service_requests }}"
->>>>>>> 1bdb0dde
+        image: "{{ var.json.new_york.container_registry.run_csv_transform_kub }}"
         env_vars:
           PIPELINE_NAME: "New York - 311 Service Requests"
           SOURCE_URL: "https://data.cityofnewyork.us/api/views/erm2-nwe9/rows.csv"
@@ -238,7 +230,7 @@
         cluster_name: pubds-new-york
         namespace: "default"
         image_pull_policy: "Always"
-        image: "{{ var.json.new_york.container_registry.run_csv_transform_kub_citibike_stations }}"
+        image: "{{ var.json.new_york.container_registry.run_csv_transform_kub }}"
         env_vars:
           PIPELINE_NAME: "New York - Citibike Stations"
           SOURCE_URL_STATIONS_JSON: "https://gbfs.citibikenyc.com/gbfs/en/station_information"
@@ -379,7 +371,7 @@
         cluster_name: pubds-new-york
         namespace: "default"
         image_pull_policy: "Always"
-        image: "{{ var.json.new_york.container_registry.run_csv_transform_kub_nypd_mv_collisions }}"
+        image: "{{ var.json.new_york.container_registry.run_csv_transform_kub }}"
         env_vars:
           PIPELINE_NAME: "New York - NYPD Motor Vehicle Collisions"
           SOURCE_URL: "https://nycopendata.socrata.com/api/views/h9gi-nx95/rows.csv"
@@ -524,7 +516,7 @@
         cluster_name: pubds-new-york
         namespace: "default"
         image_pull_policy: "Always"
-        image: "{{ var.json.new_york.container_registry.run_csv_transform_kub_tree_census_1995 }}"
+        image: "{{ var.json.new_york.container_registry.run_csv_transform_kub }}"
         env_vars:
           PIPELINE_NAME: "New York - Tree Census 1995"
           SOURCE_URL: "https://data.cityofnewyork.us/api/views/kyad-zm4j/rows.csv"
