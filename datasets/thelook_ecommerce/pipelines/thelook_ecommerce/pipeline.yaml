--- conflicted
+++ resolved
@@ -53,12 +53,7 @@
       depends_on_past: False
       start_date: "2021-02-09"
     max_active_runs: 1
-<<<<<<< HEAD
     schedule_interval: "@daily"  # runs everyday at 6am EST
-=======
-    # runs everyday at 6am EST
-    schedule_interval: "@daily"
->>>>>>> e8f0240a
     catchup: False
     default_view: graph
 
